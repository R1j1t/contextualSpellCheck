--- conflicted
+++ resolved
@@ -588,7 +588,6 @@
 
     with pytest.raises(OSError) as e:
         ContextualSpellCheck(model_name=model_name)
-<<<<<<< HEAD
         assert e == error_message
 
 
@@ -631,7 +630,4 @@
     assert doc[4]._.get_suggestion_spellCheck == gold_token
     assert doc._.outcome_spellCheck == gold_outcome
 
-    nlp.remove_pipe("contextual spellchecker")
-=======
-        assert e == error_message
->>>>>>> 621abe84
+    nlp.remove_pipe("contextual spellchecker")