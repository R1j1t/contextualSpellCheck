--- conflicted
+++ resolved
@@ -135,11 +135,7 @@
 .DS_Store
 
 # Model folder
-<<<<<<< HEAD
-uncased_L-4_H-512_A-8/
-=======
 # uncased_L-4_H-512_A-8/
->>>>>>> 8ee4b3b2
 
 # research code
 peter's code/